--- conflicted
+++ resolved
@@ -9,15 +9,6 @@
 
 # load models
 models = [
-<<<<<<< HEAD
-    #pybamm.lithium_ion.SPM({"thermal": "x-lumped"}, name="1D SPM (lumped)"),
-    #pybamm.lithium_ion.SPMe({"thermal": "x-lumped"}, name="1D SPMe (lumped)"),
-    pybamm.lithium_ion.DFN({"thermal": "x-lumped"}, name="1D DFN (lumped)"),
-    #pybamm.lithium_ion.SPM({"thermal": "x-full"}, name="1D SPM (full)"),
-    #pybamm.lithium_ion.SPMe({"thermal": "x-full"}, name="1D SPMe (full)"),
-    pybamm.lithium_ion.DFN({"thermal": "x-full"}, name="1D DFN (full)"),
-    #pybamm.lithium_ion.SPM(
-=======
     # pybamm.lithium_ion.SPM({"thermal": "x-lumped"}, name="1D SPM (lumped)"),
     # pybamm.lithium_ion.SPMe({"thermal": "x-lumped"}, name="1D SPMe (lumped)"),
     pybamm.lithium_ion.DFN({"thermal": "x-lumped"}, name="1D DFN (lumped)"),
@@ -25,31 +16,21 @@
     # pybamm.lithium_ion.SPMe({"thermal": "x-full"}, name="1D SPMe (full)"),
     pybamm.lithium_ion.DFN({"thermal": "x-full"}, name="1D DFN (full)"),
     # pybamm.lithium_ion.SPM(
->>>>>>> 613b9724
     #    {
     #        "current collector": "potential pair",
     #        "dimensionality": 2,
     #        "thermal": "xyz-lumped",
     #    },
     #    name="2+1D SPM (lumped)",
-<<<<<<< HEAD
-    #),
-    #pybamm.lithium_ion.SPMe(
-=======
     # ),
     # pybamm.lithium_ion.SPMe(
->>>>>>> 613b9724
     #    {
     #        "current collector": "potential pair",
     #        "dimensionality": 2,
     #        "thermal": "xyz-lumped",
     #    },
     #    name="2+1D SPMe (lumped)",
-<<<<<<< HEAD
-    #),
-=======
     # ),
->>>>>>> 613b9724
     pybamm.lithium_ion.DFN(
         {
             "current collector": "potential pair",
@@ -58,35 +39,22 @@
         },
         name="2+1D DFN (lumped)",
     ),
-<<<<<<< HEAD
-    #pybamm.lithium_ion.SPM(
-=======
     # pybamm.lithium_ion.SPM(
->>>>>>> 613b9724
     #    {
     #        "current collector": "potential pair",
     #        "dimensionality": 2,
     #        "thermal": "x-lumped",
     #    },
     #    name="2+1D SPM (full)",
-<<<<<<< HEAD
-    #),
-    #pybamm.lithium_ion.SPMe(
-=======
     # ),
     # pybamm.lithium_ion.SPMe(
->>>>>>> 613b9724
     #    {
     #        "current collector": "potential pair",
     #        "dimensionality": 2,
     #        "thermal": "x-lumped",
     #    },
     #    name="2+1D SPMe (full)",
-<<<<<<< HEAD
-    #),
-=======
     # ),
->>>>>>> 613b9724
     pybamm.lithium_ion.DFN(
         {
             "current collector": "potential pair",
