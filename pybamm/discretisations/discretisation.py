#
# Interface for discretisation
#
import pybamm
import numpy as np
from collections import defaultdict
from scipy.sparse import block_diag, csr_matrix


class Discretisation(object):
    """The discretisation class, with methods to process a model and replace
    Spatial Operators with Matrices and Variables with StateVectors

    Parameters
    ----------
    mesh : pybamm.Mesh
            contains all submeshes to be used on each domain
    spatial_methods : dict
            a dictionary of the spatial method to be used on each
            domain. The keys correspond to the keys in a pybamm.Model
    """

    def __init__(self, mesh=None, spatial_methods=None):
        self._mesh = mesh
        if mesh is None:
            self._spatial_methods = {}
        else:
            # Unpack macroscale to the constituent subdomains
            if "macroscale" in spatial_methods.keys():
                method = spatial_methods["macroscale"]
                spatial_methods["negative electrode"] = method
                spatial_methods["separator"] = method
                spatial_methods["positive electrode"] = method
            self._spatial_methods = {
                dom: method(mesh) for dom, method in spatial_methods.items()
            }
        self.bcs = {}
        self.y_slices = {}
        self._discretised_symbols = {}

    @property
    def mesh(self):
        return self._mesh

    @property
    def y_slices(self):
        return self._y_slices

    @y_slices.setter
    def y_slices(self, value):
        if not isinstance(value, dict):
            raise TypeError("""y_slices should be dict, not {}""".format(type(value)))

        self._y_slices = value

    @property
    def spatial_methods(self):
        return self._spatial_methods

    @property
    def bcs(self):
        return self._bcs

    @bcs.setter
    def bcs(self, value):
        self._bcs = value
        # reset discretised_symbols
        self._discretised_symbols = {}

    def process_model(self, model, inplace=True):
        """Discretise a model.
        Currently inplace, could be changed to return a new model.

        Parameters
        ----------
        model : :class:`pybamm.BaseModel`
            Model to dicretise. Must have attributes rhs, initial_conditions and
            boundary_conditions (all dicts of {variable: equation})
        inplace: bool, optional
            If True, discretise the model in place. Otherwise, return a new
            discretised model. Default is True.

        Returns
        -------
        model_disc : :class:`pybamm.BaseModel`
            The discretised model. Note that if ``inplace`` is True, model will
            have also been discretised in place so model == model_disc. If
            ``inplace`` is False, model != model_disc

        """
        # Check well-posedness to avoid obscure errors
        model.check_well_posedness()

        pybamm.logger.info("Start discretising {}".format(model.name))

        # Prepare discretisation
        # set variables (we require the full variable not just id)
        variables = list(model.rhs.keys()) + list(model.algebraic.keys())

        # Set the y split for variables
        pybamm.logger.info("Set variable slices for {}".format(model.name))
        self.set_variable_slices(variables)

        # set boundary conditions (only need key ids for boundary_conditions)
        pybamm.logger.info("Discretise boundary conditions for {}".format(model.name))
        self.bcs = self.process_boundary_conditions(model)
        pybamm.logger.info("Set internal boundary conditions for {}".format(model.name))
        self.set_internal_boundary_conditions(model)

        # set up inplace vs not inplace
        if inplace:
            # any changes to model_disc attributes will change model attributes
            # since they point to the same object
            model_disc = model
        else:
            # create a blank model so that original model is unchanged
            model_disc = pybamm.BaseModel()
            model_disc.name = model.name
            model_disc.options = model.options
            model_disc.use_jacobian = model.use_jacobian
            model_disc.use_simplify = model.use_simplify
            model_disc.use_to_python = model.use_to_python

        model_disc.bcs = self.bcs

        # Process initial condtions
        pybamm.logger.info("Discretise initial conditions for {}".format(model.name))
        ics, concat_ics = self.process_initial_conditions(model)
        model_disc.initial_conditions = ics
        model_disc.concatenated_initial_conditions = concat_ics

        # Discretise variables (applying boundary conditions)
        # Note that we **do not** discretise the keys of model.rhs,
        # model.initial_conditions and model.boundary_conditions
        pybamm.logger.info("Discretise variables for {}".format(model.name))
        model_disc.variables = self.process_dict(model.variables)

        # Process parabolic and elliptic equations
        pybamm.logger.info("Discretise model equations for {}".format(model.name))
        rhs, concat_rhs, alg, concat_alg = self.process_rhs_and_algebraic(model)
        model_disc.rhs, model_disc.concatenated_rhs = rhs, concat_rhs
        model_disc.algebraic, model_disc.concatenated_algebraic = alg, concat_alg

        # Process events
        processed_events = {}
        pybamm.logger.info("Discretise events for {}".format(model.name))
        for event, equation in model.events.items():
            pybamm.logger.debug("Discretise event '{}'".format(event))
            processed_events[event] = self.process_symbol(equation)
        model_disc.events = processed_events

        # Create mass matrix
        pybamm.logger.info("Create mass matrix for {}".format(model.name))
        model_disc.mass_matrix = self.create_mass_matrix(model_disc)

        # Check that resulting model makes sense
        self.check_model(model_disc)

        pybamm.logger.info("Finish discretising {}".format(model.name))

        return model_disc

    def _flatten_variables(self, variables):
        """
        Extract variable objects from concatenations

        Parameters
        ----------
        variables : iterable of :class:`pybamm.Symbol`
            Iterable of symbols from which to extract variables

        Returns
        -------
        flattened_variables : list of :class:`pybamm.Variable`
            List of variable objects
        """
<<<<<<< HEAD
        # Set up y_slices
        y_slices = defaultdict(list)
        start = 0
        end = 0
        # Iterate through unpacked variables, adding appropriate slices to y_slices
        for variable in variables:
=======
        # Unpack symbols in variables that are concatenations of variables
        flattened_variables = []
        for symbol in variables:
            if isinstance(symbol, pybamm.Concatenation):
                flattened_variables.extend([child for child in symbol.children])
            else:
                flattened_variables.append(symbol)
        return flattened_variables

    def set_variable_slices(self, variables):
        """Sets the slicing for variables.

        variables : iterable of :class:`pybamm.Variables`
            The variables for which to set slices
        """
        flattened_variables = self._flatten_variables(variables)
        # Set up y_slices
        y_slices = {variable.id: None for variable in flattened_variables}
        start = 0
        end = 0
        # Iterate through flattened variables, adding appropriate slices to y_slices
        for variable in flattened_variables:
>>>>>>> fb533999
            # If domain is empty then variable has size 1
            if variable.domain == []:
                end += 1
                y_slices[variable.id].append(slice(start, end))
                start = end
            # Otherwise, add up the size of all the domains in variable.domain
            elif isinstance(variable, pybamm.Concatenation):
                children = variable.children
                meshes = {
                    child: [self.spatial_methods[dom].mesh[dom] for dom in child.domain]
                    for child in children
                }
                sec_points = len(list(meshes.values())[0][0])
                for i in range(sec_points):
                    for child, mesh in meshes.items():
                        for domain_mesh in mesh:
                            submesh = domain_mesh[i]
                            end += submesh.npts_for_broadcast
                        y_slices[child.id].append(slice(start, end))
                        start = end
            else:
                for dom in variable.domain:
                    for submesh in self.spatial_methods[dom].mesh[dom]:
                        end += submesh.npts_for_broadcast
                y_slices[variable.id].append(slice(start, end))
                start = end

        self.y_slices = y_slices

        # reset discretised_symbols
        self._discretised_symbols = {}

    def set_internal_boundary_conditions(self, model):
        """
        A method to set the internal boundary conditions for the submodel.
        These are required to properly calculate the gradient.
        Note: this method modifies the state of self.boundary_conditions.
        """

        def boundary_gradient(left_symbol, right_symbol):

            pybamm.logger.debug(
                "Calculate boundary gradient ({} and {})".format(
                    left_symbol, right_symbol
                )
            )
            left_domain = left_symbol.domain[0]
            right_domain = right_symbol.domain[0]

            left_mesh = self.spatial_methods[left_domain].mesh[left_domain]
            right_mesh = self.spatial_methods[right_domain].mesh[right_domain]

            left_symbol_disc = self.process_symbol(left_symbol)
            right_symbol_disc = self.process_symbol(right_symbol)
<<<<<<< HEAD

            return self.spatial_methods[left_domain].internal_neumann_condition(
=======
            return self._spatial_methods[left_domain].internal_neumann_condition(
>>>>>>> fb533999
                left_symbol_disc, right_symbol_disc, left_mesh, right_mesh
            )

        # bc_key_ids = [key.id for key in list(model.boundary_conditions.keys())]
        bc_key_ids = list(self.bcs.keys())

        internal_bcs = {}
        for var in model.boundary_conditions.keys():
            if isinstance(var, pybamm.Concatenation):
                children = var.children

                first_child = children[0]
                first_orphan = first_child.new_copy()
                next_child = children[1]
                next_orphan = next_child.new_copy()

                lbc = self.bcs[var.id]["left"]
                rbc = (boundary_gradient(first_orphan, next_orphan), "Neumann")

                if first_child.id not in bc_key_ids:
                    internal_bcs.update({first_child.id: {"left": lbc, "right": rbc}})

                for i, _ in enumerate(children[1:-1]):
                    current_child = next_child
                    current_orphan = next_orphan
                    next_child = children[i + 2]
                    next_orphan = next_child.new_copy()

                    lbc = rbc
                    rbc = (boundary_gradient(current_orphan, next_orphan), "Neumann")
                    if current_child.id not in bc_key_ids:
                        internal_bcs.update(
                            {current_child.id: {"left": lbc, "right": rbc}}
                        )

                lbc = rbc
                rbc = self.bcs[var.id]["right"]
                if children[-1].id not in bc_key_ids:
                    internal_bcs.update({children[-1].id: {"left": lbc, "right": rbc}})

        self.bcs.update(internal_bcs)

    def process_initial_conditions(self, model):
        """Discretise model initial_conditions.

        Parameters
        ----------
        model : :class:`pybamm.BaseModel`
            Model to dicretise. Must have attributes rhs, initial_conditions and
            boundary_conditions (all dicts of {variable: equation})

        Returns
        -------
        tuple
            Tuple of processed_initial_conditions (dict of initial conditions) and
            concatenated_initial_conditions (numpy array of concatenated initial
            conditions)

        """
        # Discretise initial conditions
        processed_initial_conditions = self.process_dict(model.initial_conditions)

        # Concatenate initial conditions into a single vector
        # check that all initial conditions are set
        processed_concatenated_initial_conditions = self._concatenate_in_order(
            processed_initial_conditions, check_complete=True
        ).evaluate(0, None)

        return processed_initial_conditions, processed_concatenated_initial_conditions

    def process_boundary_conditions(self, model):
        """Discretise model boundary_conditions, also converting keys to ids

        Parameters
        ----------
        model : :class:`pybamm.BaseModel`
            Model to dicretise. Must have attributes rhs, initial_conditions and
            boundary_conditions (all dicts of {variable: equation})

        Returns
        -------
        dict
            Dictionary of processed boundary conditions

        """

        processed_bcs = {}

        # process and set pybamm.variables first incase required
        # in discrisation of other boundary conditions
        for key, bcs in model.boundary_conditions.items():
            processed_bcs[key.id] = {}
            for side, bc in bcs.items():
                eqn, typ = bc
                pybamm.logger.debug("Discretise {} ({} bc)".format(key, side))
                processed_eqn = self.process_symbol(eqn)
                processed_bcs[key.id][side] = (processed_eqn, typ)

        return processed_bcs

    def _process_bc_entry(self, key, bcs):
        processed_entry = {key.id: {}}
        for side, bc in bcs.items():
            eqn, typ = bc
            pybamm.logger.debug("Discretise {} ({} bc)".format(key, side))
            processed_eqn = self.process_symbol(eqn)
            processed_entry[key.id][side] = (processed_eqn, typ)

        return processed_entry

    def process_rhs_and_algebraic(self, model):
        """Discretise model equations - differential ('rhs') and algebraic.

        Parameters
        ----------
        model : :class:`pybamm.BaseModel`
            Model to dicretise. Must have attributes rhs, initial_conditions and
            boundary_conditions (all dicts of {variable: equation})

        Returns
        -------
        tuple
            Tuple of processed_rhs (dict of processed differential equations),
            processed_concatenated_rhs, processed_algebraic (dict of processed algebraic
            equations) and processed_concatenated_algebraic

        """
        # Discretise right-hand sides, passing domain from variable
        processed_rhs = self.process_dict(model.rhs)

        # Concatenate rhs into a single state vector
        # Need to concatenate in order as the ordering of equations could be different
        # in processed_rhs and model.rhs (for Python Version <= 3.5)
        processed_concatenated_rhs = self._concatenate_in_order(processed_rhs)

        # Discretise and concatenate algebraic equations
        processed_algebraic = self.process_dict(model.algebraic)

        processed_concatenated_algebraic = self._concatenate_in_order(
            processed_algebraic
        )

        return (
            processed_rhs,
            processed_concatenated_rhs,
            processed_algebraic,
            processed_concatenated_algebraic,
        )

    def create_mass_matrix(self, model):
        """Creates mass matrix of the discretised model.
        Note that the model is assumed to be of the form M*y_dot = f(t,y), where
        M is the (possibly singular) mass matrix.

        Parameters
        ----------
        model : :class:`pybamm.BaseModel`
            Discretised model. Must have attributes rhs, initial_conditions and
            boundary_conditions (all dicts of {variable: equation})

        Returns
        -------
        :class:`pybamm.Matrix`
            The mass matrix
        """
        # Create list of mass matrices for each equation to be put into block
        # diagonal mass matrix for the model
        mass_list = []

        # get a list of model rhs variables that are sorted according to
        # where they are in the state vector
<<<<<<< HEAD
        model_variables = model.rhs.keys()
        model_slices = []
        for v in model_variables:
            if isinstance(v, pybamm.Concatenation):
                model_slices.append(
                    [
                        slice(
                            self.y_slices[v.children[0].id][0].start,
                            self.y_slices[v.children[-1].id][0].stop,
                        )
                    ]
                )
            else:
                model_slices.append(self.y_slices[v.id])
=======
        model_variables = self._flatten_variables(model.rhs.keys())
        model_slices = [self._y_slices[var.id] for var in model_variables]

>>>>>>> fb533999
        sorted_model_variables = [
            v for _, v in sorted(zip(model_slices, model_variables))
        ]

        # Process mass matrices for the differential equations
        for var in sorted_model_variables:
            if var.domain == []:
                # If variable domain empty then mass matrix is just 1
                mass_list.append(1.0)
            else:
                mass_list.append(
                    self.spatial_methods[var.domain[0]]
                    .mass_matrix(var, self.bcs)
                    .entries
                )

        # Create lumped mass matrix (of zeros) of the correct shape for the
        # discretised algebraic equations
        if model.algebraic.keys():
            mass_algebraic_size = model.concatenated_algebraic.shape[0]
            mass_algebraic = csr_matrix((mass_algebraic_size, mass_algebraic_size))
            mass_list.append(mass_algebraic)

        # Create block diagonal (sparse) mass matrix
        mass_matrix = block_diag(mass_list, format="csr")

        return pybamm.Matrix(mass_matrix)

    def process_dict(self, var_eqn_dict):
        """Discretise a dictionary of {variable: equation}, broadcasting if necessary
        (can be model.rhs, model.initial_conditions or model.variables).

        Parameters
        ----------
        var_eqn_dict : dict
            Equations ({variable: equation} dict) to dicretise
            (can be model.rhs, model.initial_conditions or model.variables)

        Returns
        -------
        new_var_eqn_dict : dict
            Discretised equations

        """
        new_var_eqn_dict = {}
        for eqn_key, eqn in var_eqn_dict.items():
            # Broadcast if the equation evaluates to a number(e.g. Scalar)

            if eqn.evaluates_to_number() and not isinstance(eqn_key, str):
                eqn = pybamm.Broadcast(eqn, eqn_key.domain)

            # note we are sending in the key.id here so we don't have to
            # keep calling .id
            pybamm.logger.debug("Discretise {!r}".format(eqn_key))

            new_var_eqn_dict[eqn_key] = self.process_symbol(eqn)

            new_var_eqn_dict[eqn_key].test_shape()

        return new_var_eqn_dict

    def process_symbol(self, symbol):
        """Discretise operators in model equations.
        If a symbol has already been discretised, the stored value is returned.

        Parameters
        ----------
        symbol : :class:`pybamm.expression_tree.symbol.Symbol`
            Symbol to discretise

        Returns
        -------
        :class:`pybamm.expression_tree.symbol.Symbol`
            Discretised symbol

        """
        try:
            return self._discretised_symbols[symbol.id]
        except KeyError:
            discretised_symbol = self._process_symbol(symbol)
            self._discretised_symbols[symbol.id] = discretised_symbol
            return discretised_symbol

    def _process_symbol(self, symbol):
        """ See :meth:`Discretisation.process_symbol()`. """

        if symbol.domain != []:
            spatial_method = self.spatial_methods[symbol.domain[0]]

        if isinstance(symbol, pybamm.BinaryOperator):
            # Pre-process children
            left, right = symbol.children
            disc_left = self.process_symbol(left)
            disc_right = self.process_symbol(right)
            if symbol.domain == []:
                return symbol.__class__(disc_left, disc_right)
            else:
                return spatial_method.process_binary_operators(
                    symbol, left, right, disc_left, disc_right
                )

        elif isinstance(symbol, pybamm.UnaryOperator):
            child = symbol.child
            disc_child = self.process_symbol(child)
            if child.domain != []:
                child_spatial_method = self.spatial_methods[child.domain[0]]
            if isinstance(symbol, pybamm.Gradient):
                return child_spatial_method.gradient(child, disc_child, self.bcs)

            elif isinstance(symbol, pybamm.Divergence):
                return child_spatial_method.divergence(child, disc_child, self.bcs)

            elif isinstance(symbol, pybamm.Laplacian):
                return child_spatial_method.laplacian(child, disc_child, self.bcs)

            elif isinstance(symbol, pybamm.Mass):
                return child_spatial_method.mass_matrix(child, self.bcs)

            elif isinstance(symbol, pybamm.IndefiniteIntegral):
                return child_spatial_method.indefinite_integral(
                    child.domain, child, disc_child
                )

            elif isinstance(symbol, pybamm.Integral):
                return child_spatial_method.integral(child.domain, child, disc_child)

            elif isinstance(symbol, pybamm.Broadcast):
                # Broadcast new_child to the domain specified by symbol.domain
                # Different discretisations may broadcast differently
                if symbol.domain == []:
                    symbol = disc_child * pybamm.Vector(np.array([1]))
                else:
                    symbol = spatial_method.broadcast(
                        disc_child,
                        symbol.domain,
                        symbol.auxiliary_domains,
                        symbol.broadcast_type,
                    )
                return symbol

            elif isinstance(symbol, pybamm.BoundaryOperator):
                return child_spatial_method.boundary_value_or_flux(symbol, disc_child)

            else:
                return symbol._unary_new_copy(disc_child)

        elif isinstance(symbol, pybamm.Function):
            disc_children = [self.process_symbol(child) for child in symbol.children]
            return symbol._function_new_copy(disc_children)

        elif isinstance(symbol, pybamm.Variable):
<<<<<<< HEAD
            return pybamm.StateVector(*self.y_slices[symbol.id], domain=symbol.domain)
=======
            return pybamm.StateVector(
                self._y_slices[symbol.id],
                domain=symbol.domain,
                auxiliary_domains=symbol.auxiliary_domains,
            )
>>>>>>> fb533999

        elif isinstance(symbol, pybamm.SpatialVariable):
            return spatial_method.spatial_variable(symbol)

        elif isinstance(symbol, pybamm.Concatenation):
            new_children = [self.process_symbol(child) for child in symbol.children]
            new_symbol = spatial_method.concatenation(new_children)

            return new_symbol

        else:
            # Backup option: return new copy of the object
            try:
                return symbol.new_copy()
            except NotImplementedError:
                raise NotImplementedError(
                    "Cannot discretise symbol of type '{}'".format(type(symbol))
                )

    def concatenate(self, *symbols):
        return pybamm.NumpyConcatenation(*symbols)

    def _concatenate_in_order(self, var_eqn_dict, check_complete=False):
        """
        Concatenate a dictionary of {variable: equation} using self.y_slices

        The keys/variables in `var_eqn_dict` must be the same as the ids in
        `self.y_slices`.
        The resultant concatenation is ordered according to the ordering of the slice
        values in `self.y_slices`

        Parameters
        ----------
        var_eqn_dict : dict
            Equations ({variable: equation} dict) to dicretise

                Returns
        -------
        var_eqn_dict : dict
            Discretised right-hand side equations

        """
        # Unpack symbols in variables that are concatenations of variables
        unpacked_variables = []
        slices = []
        for symbol in var_eqn_dict.keys():
            if isinstance(symbol, pybamm.Concatenation):
                unpacked_variables.extend([var for var in symbol.children])
                # must append the slice for the whole concatenation, so that equations
                # get sorted correctly
                slices.append(
                    [
                        slice(
                            self.y_slices[symbol.children[0].id][0].start,
                            self.y_slices[symbol.children[-1].id][0].stop,
                        )
                    ]
                )
            else:
                unpacked_variables.append(symbol)
                slices.append(self.y_slices[symbol.id])

        if check_complete:
            # Check keys from the given var_eqn_dict against self.y_slices
            ids = {v.id for v in unpacked_variables}
            if ids != self.y_slices.keys():
                given_variable_names = [v.name for v in var_eqn_dict.keys()]
                raise pybamm.ModelError(
                    "Initial conditions are insufficient. Only "
                    "provided for {} ".format(given_variable_names)
                )

        equations = list(var_eqn_dict.values())

        # sort equations according to slices
        sorted_equations = [eq for _, eq in sorted(zip(slices, equations))]

        return self.concatenate(*sorted_equations)

    def check_model(self, model):
        """ Perform some basic checks to make sure the discretised model makes sense."""
        self.check_initial_conditions(model)
        self.check_initial_conditions_rhs(model)
        self.check_variables(model)

    def check_initial_conditions(self, model):
        """Check initial conditions are a numpy array"""
        # Individual
        for var, eqn in model.initial_conditions.items():
            assert type(eqn.evaluate(0, None)) is np.ndarray, pybamm.ModelError(
                """
                initial_conditions must be numpy array after discretisation but they are
                {} for variable '{}'.
                """.format(
                    type(eqn.evaluate(0, None)), var
                )
            )
        # Concatenated
        assert (
            type(model.concatenated_initial_conditions) is np.ndarray
        ), pybamm.ModelError(
            """
            Concatenated initial_conditions must be numpy array after discretisation but
            they are {}.
            """.format(
                type(model.concatenated_initial_conditions)
            )
        )

    def check_initial_conditions_rhs(self, model):
        """Check initial conditions and rhs have the same shape"""
        y0 = model.concatenated_initial_conditions
        # Individual
        for var in model.rhs.keys():
            assert (
                model.rhs[var].shape == model.initial_conditions[var].shape
            ), pybamm.ModelError(
                """
                rhs and initial_conditions must have the same shape after discretisation
                but rhs.shape = {} and initial_conditions.shape = {} for variable '{}'.
                """.format(
                    model.rhs[var].shape, model.initial_conditions[var].shape, var
                )
            )
        # Concatenated
        assert (
            model.concatenated_rhs.shape[0] + model.concatenated_algebraic.shape[0]
            == y0.shape[0]
        ), pybamm.ModelError(
            """
            Concatenation of (rhs, algebraic) and initial_conditions must have the
            same shape after discretisation but rhs.shape = {}, algebraic.shape = {},
            and initial_conditions.shape = {}.
            """.format(
                model.concatenated_rhs.shape,
                model.concatenated_algebraic.shape,
                y0.shape,
            )
        )

    def check_variables(self, model):
        """
        Check variables in variable list against rhs
        Be lenient with size check if the variable in model.variables is broadcasted, or
        a concatenation, or an outer product
        (if broadcasted, variable is a multiplication with a vector of ones)
        """
        for rhs_var in model.rhs.keys():
            if rhs_var.name in model.variables.keys():
                var = model.variables[rhs_var.name]

                different_shapes = not np.array_equal(
                    model.rhs[rhs_var].shape, var.shape
                )

                not_concatenation = not isinstance(var, pybamm.Concatenation)
                not_outer = not isinstance(var, pybamm.Outer)

                not_mult_by_one_vec = not (
                    isinstance(var, pybamm.Multiplication)
                    and isinstance(var.right, pybamm.Vector)
                    and np.all(var.right.entries == 1)
                )

                if (
                    different_shapes
                    and not_concatenation
                    and not_outer
                    and not_mult_by_one_vec
                ):
                    raise pybamm.ModelError(
                        """
                    variable and its eqn must have the same shape after discretisation
                    but variable.shape = {} and rhs.shape = {} for variable '{}'.
                    """.format(
                            var.shape, model.rhs[rhs_var].shape, var
                        )
                    )<|MERGE_RESOLUTION|>--- conflicted
+++ resolved
@@ -160,51 +160,18 @@
 
         return model_disc
 
-    def _flatten_variables(self, variables):
-        """
-        Extract variable objects from concatenations
-
-        Parameters
-        ----------
-        variables : iterable of :class:`pybamm.Symbol`
-            Iterable of symbols from which to extract variables
-
-        Returns
-        -------
-        flattened_variables : list of :class:`pybamm.Variable`
-            List of variable objects
-        """
-<<<<<<< HEAD
+    def set_variable_slices(self, variables):
+        """Sets the slicing for variables.
+
+        variables : iterable of :class:`pybamm.Variables`
+        The variables for which to set slices
+        """
         # Set up y_slices
         y_slices = defaultdict(list)
         start = 0
         end = 0
         # Iterate through unpacked variables, adding appropriate slices to y_slices
         for variable in variables:
-=======
-        # Unpack symbols in variables that are concatenations of variables
-        flattened_variables = []
-        for symbol in variables:
-            if isinstance(symbol, pybamm.Concatenation):
-                flattened_variables.extend([child for child in symbol.children])
-            else:
-                flattened_variables.append(symbol)
-        return flattened_variables
-
-    def set_variable_slices(self, variables):
-        """Sets the slicing for variables.
-
-        variables : iterable of :class:`pybamm.Variables`
-            The variables for which to set slices
-        """
-        flattened_variables = self._flatten_variables(variables)
-        # Set up y_slices
-        y_slices = {variable.id: None for variable in flattened_variables}
-        start = 0
-        end = 0
-        # Iterate through flattened variables, adding appropriate slices to y_slices
-        for variable in flattened_variables:
->>>>>>> fb533999
             # If domain is empty then variable has size 1
             if variable.domain == []:
                 end += 1
@@ -259,12 +226,8 @@
 
             left_symbol_disc = self.process_symbol(left_symbol)
             right_symbol_disc = self.process_symbol(right_symbol)
-<<<<<<< HEAD
 
             return self.spatial_methods[left_domain].internal_neumann_condition(
-=======
-            return self._spatial_methods[left_domain].internal_neumann_condition(
->>>>>>> fb533999
                 left_symbol_disc, right_symbol_disc, left_mesh, right_mesh
             )
 
@@ -436,7 +399,6 @@
 
         # get a list of model rhs variables that are sorted according to
         # where they are in the state vector
-<<<<<<< HEAD
         model_variables = model.rhs.keys()
         model_slices = []
         for v in model_variables:
@@ -451,11 +413,6 @@
                 )
             else:
                 model_slices.append(self.y_slices[v.id])
-=======
-        model_variables = self._flatten_variables(model.rhs.keys())
-        model_slices = [self._y_slices[var.id] for var in model_variables]
-
->>>>>>> fb533999
         sorted_model_variables = [
             v for _, v in sorted(zip(model_slices, model_variables))
         ]
@@ -607,15 +564,11 @@
             return symbol._function_new_copy(disc_children)
 
         elif isinstance(symbol, pybamm.Variable):
-<<<<<<< HEAD
-            return pybamm.StateVector(*self.y_slices[symbol.id], domain=symbol.domain)
-=======
             return pybamm.StateVector(
-                self._y_slices[symbol.id],
+                *self._y_slices[symbol.id],
                 domain=symbol.domain,
                 auxiliary_domains=symbol.auxiliary_domains,
             )
->>>>>>> fb533999
 
         elif isinstance(symbol, pybamm.SpatialVariable):
             return spatial_method.spatial_variable(symbol)
