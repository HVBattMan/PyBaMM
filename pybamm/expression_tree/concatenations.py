#
# Concatenation classes
#
from __future__ import absolute_import, division
from __future__ import print_function, unicode_literals
import pybamm

import numpy as np
<<<<<<< HEAD
from scipy.sparse import csr_matrix, issparse, vstack
=======
import copy
>>>>>>> 9720cf0a


class Concatenation(pybamm.Symbol):
    """A node in the expression tree representing a concatenation of symbols

    **Extends**: :class:`pybamm.Symbol`

    Parameters
    ----------
    children : iterable of :class:`pybamm.Symbol`
        The symbols to concatenate

    """

    def __init__(self, *children, name=None):
        if name is None:
            name = "concatenation"
        domain = self.get_children_domains(children)
        super().__init__(name, children, domain=domain)

    def evaluate(self, t=None, y=None):
        """ See :meth:`pybamm.Symbol.evaluate()`. """
        raise NotImplementedError

    def get_children_domains(self, children):
        # combine domains from children
        domain = []
        for child in children:
            child_domain = child.domain
            if set(domain).isdisjoint(child_domain):
                domain += child_domain
            else:
                raise pybamm.DomainError("""domain of children must be disjoint""")

        # ensure domain is sorted according to KNOWN_DOMAINS
        domain_dict = {d: pybamm.KNOWN_DOMAINS.index(d) for d in domain}
        domain = sorted(domain_dict, key=domain_dict.__getitem__)

        return domain


class NumpyConcatenation(pybamm.Symbol):
    """A node in the expression tree representing a concatenation of equations, when we
    *don't* care about domains. The class :class:`pybamm.DomainConcatenation`, which
    *is* careful about domains and uses broadcasting where appropriate, should be used
    whenever possible instead.

    Upon evaluation, equations are concatenated using numpy concatenation.

    **Extends**: :class:`pybamm.Symbol`

    Parameters
    ----------
    children : iterable of :class:`pybamm.Symbol`
        The equations to concatenate

    """

    def __init__(self, *children):
        children = list(children)
        # Turn objects that evaluate to scalars to objects that evaluate to vectors,
        # so that we can concatenate them
        for i, child in enumerate(children):
            if child.evaluates_to_number():
                children[i] = pybamm.NumpyBroadcast(child, [], None)
        super().__init__("model concatenation", children, domain=[])

    def evaluate(self, t=None, y=None):
        """ See :meth:`pybamm.Symbol.evaluate()`. """
        if len(self.children) == 0:
            return np.array([])
        else:
            return np.concatenate([child.evaluate(t, y) for child in self.children])

<<<<<<< HEAD
    def jac(self, variable):
        """ See :meth:`pybamm.Symbol.jac()`. """
        if len(self.children) == 0:
            # NOTE: need to think about if this is the right thing to do here
            return pybamm.Scalar(0)
        else:
            return SparseStack(*[child.jac(variable) for child in self.children])
=======
    def simplify(self):
        """ See :meth:`pybamm.Symbol.simplify()`. """
        children = [child.simplify() for child in self.children]

        new_node = self.__class__(*children)

        return pybamm.simplify_if_constant(new_node)
>>>>>>> 9720cf0a


class DomainConcatenation(Concatenation):
    """A node in the expression tree representing a concatenation of symbols, being
    careful about domains.

    It is assumed that each child has a domain, and the final concatenated vector will
    respect the sizes and ordering of domains established in pybamm.KNOWN_DOMAINS

    **Extends**: :class:`pybamm.Concatenation`

    Parameters
    ----------

    children : iterable of :class:`pybamm.Symbol`
        The symbols to concatenate

    mesh : :class:`pybamm.BaseMesh` (or subclass)
        The underlying mesh for discretisation, used to obtain the number of mesh points
        in each domain.

    copy_this : :class:`pybamm.DomainConcatenation` (optional)
        if provided, this class is initialised by copying everything except the children
        from `copy_this`. `mesh` is not used in this case

    """

    def __init__(self, children, mesh, copy_this=None):
        # Convert any constant symbols in children to a Vector of the right size for
        # concatenation
        children = list(children)

        # Allow the base class to sort the domains into the correct order
        super().__init__(*children, name="domain concatenation")

        if copy_this is None:
            # store mesh
            self._mesh = mesh

            # Check that there is a domain, otherwise the functionality won't work
            # and we should raise a DomainError
            if self.domain == []:
                raise pybamm.DomainError(
                    """
                    domain cannot be empty for a DomainConcatenation.
                    Perhaps the children should have been Broadcasted first?
                    """
                )

            # create dict of domain => slice of final vector
            self._slices = self.create_slices(self)

            # store size of final vector
            self._size = self._slices[self.domain[-1]].stop

            # create disc of domain => slice for each child
            self._children_slices = [self.create_slices(
                child) for child in self.children]
        else:
            self._mesh = copy.copy(copy_this._mesh)
            self._slices = copy.copy(copy_this._slices)
            self._size = copy.copy(copy_this._size)
            self._children_slices = copy.copy(copy_this._children_slices)

    @property
    def mesh(self):
        return self._mesh

    @property
    def size(self):
        return self._size

    @property
    def shape(self):
        return (self.size,)

    def create_slices(self, node):
        slices = {}
        start = 0
        end = 0
        for dom in node.domain:
            prim_pts = self.mesh[dom][0].npts
            second_pts = len(self.mesh[dom])
            end += prim_pts * second_pts
            slices[dom] = slice(start, end)
            start = end
        return slices

    def evaluate(self, t=None, y=None):
        """ See :meth:`pybamm.Symbol.evaluate()`. """
        # preallocate vector
        vector = np.empty(self._size)

        # loop through domains of children writing subvectors to final vector
        for child, slices in zip(self.children, self._children_slices):
            child_vector = child.evaluate(t, y)
            for child_dom, child_slice in slices.items():
                vector[self._slices[child_dom]] = child_vector[child_slice]

        return vector

    def simplify(self):
        """ See :meth:`pybamm.Symbol.simplify()`. """
        children = [child.simplify() for child in self.children]

        new_node = self.__class__(children, self.mesh, self)

        # TODO: this should not be needed, but somehow we are still getting domains in
        # the simplified children
        new_node.domain = []

<<<<<<< HEAD
        return vector

    def jac(self, variable):
        """ See :meth:`pybamm.Symbol.jac()`. """
        if len(self.children) == 0:
            # NOTE: need to think about if this is the right thing to do here
            return pybamm.Scalar(0)
        else:
            return SparseStack(*[child.jac(variable) for child in self.children])


class SparseStack(pybamm.Symbol):
    """A node in the expression tree representing a concatenation of sparse
    matrices. As with NumpyConcatenation, we *don't* care about domains.
    The class :class:`pybamm.DomainConcatenation`, which *is* careful about
    domains and uses broadcasting where appropriate, should be used whenever
    possible instead.

    **Extends**: :class:`pybamm.Symbol`

    Parameters
    ----------
    children : iterable of :class:`pybamm.Symbol`
        The equations to concatenate

    """

    def __init__(self, *children):
        super().__init__("model concatenation", children, domain=[])

    def evaluate(self, t=None, y=None):
        """ See :meth:`pybamm.Symbol.evaluate()`. """
        if len(self.children) == 0:
            return np.array([])
        else:
            return vstack([self.evaluate_child(child, t, y) for child in self.children])

    def evaluate_child(self, child, t, y):
        """ Evaluates the child and, if the results is dense, converts the
        result as a sparse matrix.
        """
        # NOTE: I think this probably a very hacky way of doing this, but need
        # some way of concatenating sparse matrices with dense matrices that
        # come from evaluate. The other way would be to make all the matrices
        # dense and then do a NumpyConcatenation, but I fear this will be bad
        # when the Jacobian is very large
        evaluated_child = child.evaluate(t, y)
        if issparse(evaluated_child) is False:
            if np.size(evaluated_child) == 1 and evaluated_child == 0:
                # If rhs or algebraic was a constant, then the result is scalar
                # zero and should be replaced with a row of zeros
                evaluated_child = csr_matrix((1, np.size(y)))
            else:
                evaluated_child = csr_matrix(evaluated_child)
        return evaluated_child
=======
        return pybamm.simplify_if_constant(new_node)
>>>>>>> 9720cf0a
<|MERGE_RESOLUTION|>--- conflicted
+++ resolved
@@ -6,11 +6,8 @@
 import pybamm
 
 import numpy as np
-<<<<<<< HEAD
 from scipy.sparse import csr_matrix, issparse, vstack
-=======
 import copy
->>>>>>> 9720cf0a
 
 
 class Concatenation(pybamm.Symbol):
@@ -85,7 +82,6 @@
         else:
             return np.concatenate([child.evaluate(t, y) for child in self.children])
 
-<<<<<<< HEAD
     def jac(self, variable):
         """ See :meth:`pybamm.Symbol.jac()`. """
         if len(self.children) == 0:
@@ -93,7 +89,7 @@
             return pybamm.Scalar(0)
         else:
             return SparseStack(*[child.jac(variable) for child in self.children])
-=======
+
     def simplify(self):
         """ See :meth:`pybamm.Symbol.simplify()`. """
         children = [child.simplify() for child in self.children]
@@ -101,7 +97,6 @@
         new_node = self.__class__(*children)
 
         return pybamm.simplify_if_constant(new_node)
->>>>>>> 9720cf0a
 
 
 class DomainConcatenation(Concatenation):
@@ -203,6 +198,14 @@
 
         return vector
 
+    def jac(self, variable):
+        """ See :meth:`pybamm.Symbol.jac()`. """
+        if len(self.children) == 0:
+            # NOTE: need to think about if this is the right thing to do here
+            return pybamm.Scalar(0)
+        else:
+            return SparseStack(*[child.jac(variable) for child in self.children])
+
     def simplify(self):
         """ See :meth:`pybamm.Symbol.simplify()`. """
         children = [child.simplify() for child in self.children]
@@ -213,16 +216,7 @@
         # the simplified children
         new_node.domain = []
 
-<<<<<<< HEAD
-        return vector
-
-    def jac(self, variable):
-        """ See :meth:`pybamm.Symbol.jac()`. """
-        if len(self.children) == 0:
-            # NOTE: need to think about if this is the right thing to do here
-            return pybamm.Scalar(0)
-        else:
-            return SparseStack(*[child.jac(variable) for child in self.children])
+        return pybamm.simplify_if_constant(new_node)
 
 
 class SparseStack(pybamm.Symbol):
@@ -268,7 +262,4 @@
                 evaluated_child = csr_matrix((1, np.size(y)))
             else:
                 evaluated_child = csr_matrix(evaluated_child)
-        return evaluated_child
-=======
-        return pybamm.simplify_if_constant(new_node)
->>>>>>> 9720cf0a
+        return evaluated_child