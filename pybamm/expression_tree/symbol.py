#
# Base Symbol Class for the expression tree
#
from __future__ import absolute_import, division
from __future__ import print_function, unicode_literals
import pybamm

import anytree
import numbers
import copy
import autograd.numpy as np

from anytree.exporter import DotExporter
from scipy.sparse import issparse


def simplify_if_constant(new_node):
    """
    Utility function to simplify an expression tree if it evalutes to a constant
    scalar, vector or matrix
    """
    if new_node.is_constant():
        result = new_node.evaluate_ignoring_errors()
        if result is not None:
            if isinstance(result, numbers.Number):
                return pybamm.Scalar(result, domain=new_node.domain)
            elif isinstance(result, np.ndarray) or issparse(result):
                if result.ndim == 1:
                    return pybamm.Vector(result, domain=new_node.domain)
                else:
                    return pybamm.Matrix(result, domain=new_node.domain)
    return new_node


class Symbol(anytree.NodeMixin):
    """Base node class for the expression tree

    Parameters
    ----------

    name : str
        name for the node
    children : iterable :class:`Symbol`, optional
        children to attach to this node, default to an empty list
    domain : iterable of str, or str
        list of domains over which the node is valid (empty list indicates the symbol
        is valid over all domains)

    """

    def __init__(self, name, children=[], domain=[]):
        super(Symbol, self).__init__()
        self._name = name

        for child in children:
            # copy child before adding
            # this also adds copy.copy(child) to self.children
            copy.copy(child).parent = self

        # Set domain (and hence id)
        self.domain = domain

        # useful flags
        self._has_left_ghost_cell = False
        self._has_right_ghost_cell = False

    @property
    def name(self):
        """name of the node"""
        return self._name

    @property
    def domain(self):
        """list of applicable domains

        Returns
        -------
            iterable of str
        """
        return self._domain

    @domain.setter
    def domain(self, domain):
        if isinstance(domain, str):
            domain = [domain]
        try:
            iter(domain)
        except TypeError:
            raise TypeError("Domain: argument domain is not iterable")
        else:
            # check that domains are all known domains
            try:
                indicies = [pybamm.KNOWN_DOMAINS.index(d) for d in domain]
            except ValueError:
                raise ValueError(
                    """domain "{}" is not in known domains ({})""".format(
                        domain, str(pybamm.KNOWN_DOMAINS)
                    )
                )

            # check that domains are sorted correctly
            is_sorted = all(a <= b for a, b in zip(indicies, indicies[1:]))
            if not is_sorted:
                raise ValueError(
                    """
                    domain "{}" is not sorted according to known domains ({})
                    """.format(
                        domain, str(pybamm.KNOWN_DOMAINS)
                    )
                )

            self._domain = domain
            # Update id since domain has changed
            self.set_id()

    @property
    def id(self):
        return self._id

    def set_id(self):
        """
        Set the immutable "identity" of a variable (e.g. for identifying y_slices).

        This is identical to what we'd put in a __hash__ function
        However, implementing __hash__ requires also implementing __eq__,
        which would then mess with loop-checking in the anytree module.

        Hashing can be slow, so we set the id when we create the node, and hence only
        need to hash once.
        """
        self._id = hash(
            (self.__class__, self.name)
            + tuple([child.id for child in self.children])
            + tuple(self.domain)
        )

    @property
    def orphans(self):
        """
        Returning deepcopies of the children, with parents removed to avoid corrupting
        the expression tree internal data
        """
        orp = []
        for child in self.children:
            new_child = copy.deepcopy(child)
            new_child.parent = None
            orp.append(new_child)
        return tuple(orp)

    def render(self):
        """print out a visual representation of the tree (this node and its
        children)
        """
        for pre, _, node in anytree.RenderTree(self):
            print("%s%s" % (pre, str(node.name)))

    def visualise(self, filename):
        """
        Produces a .png file of the tree (this node and its children) with the
        name filename

        Parameters
        ----------

        filename : str
            filename to output, must end in ".png"

        """

        # check that filename ends in .png.
        if filename[-4:] != ".png":
            raise ValueError("filename should end in .png")

        new_node, counter = self.relabel_tree(self, 0)

        DotExporter(
            new_node, nodeattrfunc=lambda node: 'label="{}"'.format(node.label)
        ).to_picture(filename)

    def relabel_tree(self, symbol, counter):
        """ Finds all children of a symbol and assigns them a new id so that they can be
                visualised properly using the graphviz output
        """
        name = symbol.name
        if name == "div":
            name = "&nabla;&sdot;"
        elif name == "grad":
            name = "&nabla;"
        elif name == "/":
            name = "&divide;"
        elif name == "*":
            name = "&times;"
        elif name == "-":
            name = "&minus;"
        elif name == "+":
            name = "&#43;"
        elif name == "**":
            name = "^"
        elif name == "epsilon_s":
            name = "&#603;"

        new_node = anytree.Node(str(counter), label=name)
        counter += 1

        new_children = []
        for child in symbol.children:
            new_child, counter = self.relabel_tree(child, counter)
            new_children.append(new_child)
        new_node.children = new_children

        return new_node, counter

    def pre_order(self):
        """returns an iterable that steps through the tree in pre-order
        fashion

        Examples
        --------

        >>> import pybamm
        >>> a = pybamm.Symbol('a')
        >>> b = pybamm.Symbol('b')
        >>> for node in (a*b).pre_order():
        ...     print(node.name)
        *
        a
        b

        """
        return anytree.PreOrderIter(self)

    def __str__(self):
        """return a string representation of the node and its children"""
        return self._name

    def __repr__(self):
        """returns the string `__class__(id, name, children, domain)`"""
        return "{!s}({}, {!s}, children={!s}, domain={!s})".format(
            self.__class__.__name__,
            hex(self.id),
            self._name,
            [str(child) for child in self.children],
            [str(subdomain) for subdomain in self.domain],
        )

    def __add__(self, other):
        """return an :class:`Addition` object"""
        if isinstance(other, (Symbol, numbers.Number)):
            return pybamm.Addition(self, other)
        else:
            raise NotImplementedError

    def __radd__(self, other):
        """return an :class:`Addition` object"""
        if isinstance(other, (Symbol, numbers.Number)):
            return pybamm.Addition(other, self)
        else:
            raise NotImplementedError

    def __sub__(self, other):
        """return a :class:`Subtraction` object"""
        if isinstance(other, (Symbol, numbers.Number)):
            return pybamm.Subtraction(self, other)
        else:
            raise NotImplementedError

    def __rsub__(self, other):
        """return a :class:`Subtraction` object"""
        if isinstance(other, (Symbol, numbers.Number)):
            return pybamm.Subtraction(other, self)
        else:
            raise NotImplementedError

    def __mul__(self, other):
        """return a :class:`Multiplication` object"""
        if isinstance(other, (Symbol, numbers.Number)):
            return pybamm.Multiplication(self, other)
        else:
            raise NotImplementedError

    def __rmul__(self, other):
        """return a :class:`Multiplication` object"""
        if isinstance(other, (Symbol, numbers.Number)):
            return pybamm.Multiplication(other, self)
        else:
            raise NotImplementedError

    def __matmul__(self, other):
        """return a :class:`MatrixMultiplication` object"""
        if isinstance(other, (Symbol, numbers.Number)):
            return pybamm.MatrixMultiplication(self, other)
        else:
            raise NotImplementedError

    def __rmatmul__(self, other):
        """return a :class:`MatrixMultiplication` object"""
        if isinstance(other, (Symbol, numbers.Number)):
            return pybamm.MatrixMultiplication(other, self)
        else:
            raise NotImplementedError

    def __truediv__(self, other):
        """return a :class:`Division` object"""
        if isinstance(other, (Symbol, numbers.Number)):
            return pybamm.Division(self, other)
        else:
            raise NotImplementedError

    def __rtruediv__(self, other):
        """return a :class:`Division` object"""
        if isinstance(other, (Symbol, numbers.Number)):
            return pybamm.Division(other, self)
        else:
            raise NotImplementedError

    def __pow__(self, other):
        """return a :class:`Power` object"""
        if isinstance(other, (Symbol, numbers.Number)):
            return pybamm.Power(self, other)
        else:
            raise NotImplementedError

    def __rpow__(self, other):
        """return a :class:`Power` object"""
        if isinstance(other, (Symbol, numbers.Number)):
            return pybamm.Power(other, self)
        else:
            raise NotImplementedError

    def __neg__(self):
        """return a :class:`Negate` object"""
        return pybamm.Negate(self)

    def __abs__(self):
        """return an :class:`AbsoluteValue` object"""
        return pybamm.AbsoluteValue(self)

    def diff(self, variable):
        """
        Differentiate a symbol with respect to a variable. Default behaviour is to
        return `1` if differentiating with respect to yourself and zero otherwise.
        Binary and Unary Operators override this.

        Parameters
        ----------
        variable : :class:`pybamm.Symbol`
            The variable with respect to which to differentiate

        """
        if variable.id == self.id:
            return pybamm.Scalar(1)
        else:
            return pybamm.Scalar(0)

<<<<<<< HEAD
    def jac(self, variable):
        """
        Differentiate a symbol with respect to a (slice of) a State Vector.
        Default behaviour is to return `1` if differentiating with respect to
        yourself and zero otherwise. Binary and Unary Operators override this.

        Parameters
        ----------
        variable : :class:`pybamm.Symbol`
            The variable with respect to which to differentiate

        """
        if variable.id == self.id:
            return pybamm.Scalar(1)
        else:
            return pybamm.Scalar(0)

    def evaluate(self, t=None, y=None):
=======
    def _base_evaluate(self, t=None, y=None):
>>>>>>> 6fb10c0f
        """evaluate expression tree

        will raise a ``NotImplementedError`` if this member function has not
        been defined for the node. For example, :class:`Scalar` returns its
        scalar value, but :class:`Variable` will raise ``NotImplementedError``

        Parameters
        ----------

        t : float or numeric type, optional
            time at which to evaluate (default None)

        y : numpy.array, optional
            array to evaluate when solving (default None)

        """
        raise NotImplementedError(
            """method self.evaluate() not implemented
               for symbol {!s} of type {}""".format(
                self, type(self)
            )
        )

    def evaluate(self, t=None, y=None, known_evals=None):
        """Evaluate expression tree (wrapper for dict of known values).
        If the dict 'known_evals' is provided, the dict is searched for self.id; if
        self.id is in the keys, return that value; otherwise, evaluate using
        :meth:`_base_evaluate()` and add that value to known_evals

        Parameters
        ----------
        t : float or numeric type, optional
            time at which to evaluate (default None)
        y : numpy.array, optional
            array to evaluate when solving (default None)
        known_evals : dict, optional
            dictionary containing known values (default None)

        Returns
        -------
        number or array
            the node evaluated at (t,y)
        known_evals (if known_evals input is not None) : dict
            the dictionary of known values
        """
        if known_evals is not None:
            if self.id not in known_evals:
                known_evals[self.id] = self._base_evaluate(t, y)
            return known_evals[self.id], known_evals
        else:
            return self._base_evaluate(t, y)

    def is_constant(self):
        """returns true if evaluating the expression is not dependent on `t` or `y`

        See Also
        --------
        evaluate : evaluate the expression

        """
        # if any of the nodes are instances of any of these types, then the whole
        # expression depends on either t or y
        search_types = (pybamm.Variable, pybamm.StateVector, pybamm.IndependentVariable)

        # do the search, return true if no relevent nodes are found
        return all([not (isinstance(n, search_types)) for n in self.pre_order()])

    def evaluate_ignoring_errors(self):
        """
        Evaluates the expression. If a node exists in the tree that cannot be evaluated
        as a scalar or vectr (e.g. Parameter, Variable, StateVector), then None is
        returned. Otherwise the result of the evaluation is given

        See Also
        --------
        evaluate : evaluate the expression

        """
        try:
            result = self.evaluate(t=0)
        except NotImplementedError:
            # return false if NotImplementedError is raised
            # (there is a e.g. Parameter, Variable, ... in the tree)
            return None
        except TypeError as error:
            # return false if specific TypeError is raised
            # (there is a e.g. StateVector in the tree)
            if error.args[0] == "StateVector cannot evaluate input 'y=None'":
                return None
            else:
                raise error

        return result

    def evaluates_to_number(self):
        """
        Returns True if evaluating the expression returns a number.
        Returns False otherwise, including if NotImplementedError or TyperError
        is raised.
        !Not to be confused with isinstance(self, pybamm.Scalar)!

        See Also
        --------
        evaluate : evaluate the expression

        """
        result = self.evaluate_ignoring_errors()

        if isinstance(result, numbers.Number):
            return True
        else:
            return False

    def has_spatial_derivatives(self):
        """Returns True if equation has spatial derivatives (grad or div)."""
        return self.has_gradient() or self.has_divergence()

    def has_gradient_and_not_divergence(self):
        """Returns True if equation has a Gradient term and not Divergence term."""
        return self.has_gradient() and not self.has_divergence()

    def has_gradient(self):
        """Returns True if equation has a Gradient term."""
        return any([isinstance(symbol, pybamm.Gradient) for symbol in self.pre_order()])

    def has_divergence(self):
        """Returns True if equation has a Divergence term."""
        return any(
            [isinstance(symbol, pybamm.Divergence) for symbol in self.pre_order()]
        )

    def simplify(self):
        """
        Simplify the expression tree.

        This function recurses down the tree, applying any simplifications defined in
        classes derived from pybamm.Symbol. E.g. any expression multiplied by a
        pybamm.Scalar(0) will be simplified to a pybamm.Scalar(0)
        """

        new_symbol = copy.deepcopy(self)
        # strip out domain info by default, so that conflicting domains are not an issue
        # during simplification. This should only be run after the model is discretised,
        # after which domains are no longer an issue
        new_symbol.domain = []
        new_symbol.parent = None
        return simplify_if_constant(new_symbol)

    @property
    def has_left_ghost_cell(self):
        return self._has_left_ghost_cell

    @has_left_ghost_cell.setter
    def has_left_ghost_cell(self, value):
        assert isinstance(value, bool)
        self._has_left_ghost_cell = value

    @property
    def has_right_ghost_cell(self):
        return self._has_right_ghost_cell

    @has_right_ghost_cell.setter
    def has_right_ghost_cell(self, value):
        assert isinstance(value, bool)
        self._has_right_ghost_cell = value<|MERGE_RESOLUTION|>--- conflicted
+++ resolved
@@ -352,7 +352,6 @@
         else:
             return pybamm.Scalar(0)
 
-<<<<<<< HEAD
     def jac(self, variable):
         """
         Differentiate a symbol with respect to a (slice of) a State Vector.
@@ -370,10 +369,7 @@
         else:
             return pybamm.Scalar(0)
 
-    def evaluate(self, t=None, y=None):
-=======
     def _base_evaluate(self, t=None, y=None):
->>>>>>> 6fb10c0f
         """evaluate expression tree
 
         will raise a ``NotImplementedError`` if this member function has not
