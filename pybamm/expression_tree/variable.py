#
# Variable class
#
import pybamm
import numbers
import numpy as np


class Variable(pybamm.Symbol):
    """A node in the expression tree represending a dependent variable

    This node will be discretised by :class:`.Discretisation` and converted
    to a :class:`pybamm.StateVector` node.

    Parameters
    ----------

    name : str
        name of the node
    domain : iterable of str
        list of domains that this variable is valid over
    auxiliary_domains : dict
        dictionary of auxiliary domains ({'secondary': ..., 'tertiary': ...}). For
        example, for the single particle model, the particle concentration would be a
        Variable with domain 'negative particle' and secondary auxiliary domain 'current
        collector'. For the DFN, the particle concentration would be a Variable with
        domain 'negative particle', secondary domain 'negative electrode' and tertiary
        domain 'current collector'

    *Extends:* :class:`Symbol`
    """

    def __init__(self, name, domain=None, auxiliary_domains=None):
        if domain is None:
            domain = []
        if auxiliary_domains is None:
            auxiliary_domains = {}
        super().__init__(name, domain=domain, auxiliary_domains=auxiliary_domains)

    def new_copy(self):
        """ See :meth:`pybamm.Symbol.new_copy()`. """
        return self.__class__(self.name, self.domain, self.auxiliary_domains)

    def _evaluate_for_shape(self):
        """ See :meth:`pybamm.Symbol.evaluate_for_shape_using_domain()` """
        return pybamm.evaluate_for_shape_using_domain(
            self.domain, self.auxiliary_domains
        )


class ExternalVariable(Variable):
    """A node in the expression tree represending an external variable variable

    This node will be discretised by :class:`.Discretisation` and converted
    to a :class:`.Vector` node.

    Parameters
    ----------

    name : str
        name of the node
    domain : iterable of str
        list of domains that this variable is valid over
    auxiliary_domains : dict
        dictionary of auxiliary domains ({'secondary': ..., 'tertiary': ...}). For
        example, for the single particle model, the particle concentration would be a
        Variable with domain 'negative particle' and secondary auxiliary domain 'current
        collector'. For the DFN, the particle concentration would be a Variable with
        domain 'negative particle', secondary domain 'negative electrode' and tertiary
        domain 'current collector'

    *Extends:* :class:`pybamm.Variable`
    """

    def __init__(self, name, size, domain=None, auxiliary_domains=None):
        self._size = size
        super().__init__(name, domain, auxiliary_domains)

    @property
    def size(self):
        return self._size

    def _evaluate_for_shape(self):
        """ See :meth:`pybamm.Symbol.evaluate_for_shape_using_domain()` """
        return np.nan * np.ones((self.size, 1))

    def _base_evaluate(self, t=None, y=None, u=None):
        # u should be a dictionary
        # convert 'None' to empty dictionary for more informative error
        if u is None:
            u = {}
        if not isinstance(u, dict):
            # if the special input "shape test" is passed, just return 1
            if u == "shape test":
                return self.evaluate_for_shape()
            raise TypeError("inputs u should be a dictionary")
        try:
            out = u[self.name]
<<<<<<< HEAD
            if isinstance(out, numbers.Number):
=======
            if isinstance(out, numbers.Number) or out.shape[0] == 1:
>>>>>>> 927ce97b
                return out * np.ones((self.size, 1))
            elif out.shape[0] != self.size:
                raise ValueError(
                    "External variable input has size {} but should be {}".format(
<<<<<<< HEAD
                        out.size, self.size
=======
                        out.shape[0], self.size
>>>>>>> 927ce97b
                    )
                )
            else:
                return out
        # raise more informative error if can't find name in dict
        except KeyError:
            raise KeyError("External variable '{}' not found".format(self.name))<|MERGE_RESOLUTION|>--- conflicted
+++ resolved
@@ -96,20 +96,12 @@
             raise TypeError("inputs u should be a dictionary")
         try:
             out = u[self.name]
-<<<<<<< HEAD
-            if isinstance(out, numbers.Number):
-=======
             if isinstance(out, numbers.Number) or out.shape[0] == 1:
->>>>>>> 927ce97b
                 return out * np.ones((self.size, 1))
             elif out.shape[0] != self.size:
                 raise ValueError(
                     "External variable input has size {} but should be {}".format(
-<<<<<<< HEAD
-                        out.size, self.size
-=======
                         out.shape[0], self.size
->>>>>>> 927ce97b
                     )
                 )
             else:
