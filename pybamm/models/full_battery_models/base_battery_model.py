--- conflicted
+++ resolved
@@ -113,13 +113,9 @@
                 pybamm.Uniform1DSubMesh
             )
         elif self.options["dimensionality"] == 2:
-<<<<<<< HEAD
-            base_submeshes["current collector"] = pybamm.ScikitUniform2DSubMesh
-=======
             base_submeshes["current collector"] = pybamm.MeshGenerator(
                 pybamm.ScikitUniform2DSubMesh
             )
->>>>>>> 3a94d942
         return base_submeshes
 
     @property
@@ -243,11 +239,7 @@
                 )
         if options[
             "current collector"
-<<<<<<< HEAD
-        ] == "single particle potenetial pair" and not isinstance(
-=======
         ] == "single particle potential pair" and not isinstance(
->>>>>>> 3a94d942
             self, (pybamm.lithium_ion.SPM, pybamm.lithium_ion.SPMe)
         ):
             raise pybamm.OptionError(
@@ -615,11 +607,6 @@
                 submodel = pybamm.current_collector.SetPotentialSingleParticle1plus1D(
                     self.param
                 )
-<<<<<<< HEAD
-            elif self.options["dimensionality"] in [0, 2]:
-                raise NotImplementedError(
-                    """Set potential model only implemented for 1D current
-=======
             elif self.options["dimensionality"] == 2:
                 submodel = pybamm.current_collector.SetPotentialSingleParticle2plus1D(
                     self.param
@@ -627,7 +614,6 @@
             elif self.options["dimensionality"] == 0:
                 raise NotImplementedError(
                     """Set potential model only implemented for 1D or 2D current
->>>>>>> 3a94d942
                     collectors"""
                 )
         self.submodels["current collector"] = submodel
