--- conflicted
+++ resolved
@@ -96,14 +96,10 @@
             for domain in ["Negative", "Separator", "Positive"]:
                 self.submodels[
                     domain.lower() + " electrolyte conductivity"
-<<<<<<< HEAD
-                ] = surf_form.LeadingOrderDifferential(self.param, domain)
-
-=======
                 ] = surf_form.LeadingOrderDifferential(
                     self.param, domain, self.reactions
                 )
->>>>>>> 44a1a18a
+
         elif self.options["surface form"] == "algebraic":
             for domain in ["Negative", "Separator", "Positive"]:
                 self.submodels[
