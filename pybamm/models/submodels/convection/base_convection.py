--- conflicted
+++ resolved
@@ -101,7 +101,6 @@
         variables : dict
             The variables which can be derived from the pressure.
         """
-<<<<<<< HEAD
         p_n = variables["Negative electrode pressure"]
         p_s = variables["Separator pressure"]
         p_p = variables["Positive electrode pressure"]
@@ -111,7 +110,6 @@
         variables = {"Pressure": p}
 
         return variables
-=======
         # Set up
         param = self.param
         l_n = pybamm.geometric_parameters.l_n
@@ -141,5 +139,4 @@
         )
         v_box_s = d_vbox_s__dx * (x_s - l_n) + v_box_n_right
 
-        return v_box_s, dVbox_dz
->>>>>>> f1d0dc2c
+        return v_box_s, dVbox_dz