--- conflicted
+++ resolved
@@ -178,15 +178,9 @@
                         ).to_numpy()
                         # Save name and data
                         super().__setitem__(name, (function_name, data))
-<<<<<<< HEAD
                         values[name] = (function_name, data)
-=======
-                    # Special case (hacky) for zero current
-                    elif value == "[zero]":
-                        super().__setitem__(name, 0)
                     elif value == "[input]":
                         super().__setitem__(name, pybamm.InputParameter(name))
->>>>>>> b5f51da7
                     # Anything else should be a converted to a float
                     else:
                         super().__setitem__(name, float(value))
