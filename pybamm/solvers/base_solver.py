--- conflicted
+++ resolved
@@ -431,6 +431,15 @@
             raise pybamm.SolverError("t_eval must increase monotonically")
 
         # Non-dimensionalise t_eval
+
+        # Set up
+        timer = pybamm.Timer()
+
+        # Set up external variables and inputs
+        external_variables = external_variables or {}
+        inputs = inputs or {}
+        ext_and_inputs = {**external_variables, **inputs}
+
         # Raise warning if t_eval looks like it was supposed to be dimensionless
         # already
         if t_eval[-1] < 0.5:
@@ -439,16 +448,9 @@
                 t_eval should now be provided in seconds"""
             )
         # Non-dimensionalise
-        timescale = model.timescale.evaluate(u=inputs)
-        t_eval /= timescale
-
-        # Set up
-        timer = pybamm.Timer()
-
-        # Set up external variables and inputs
-        external_variables = external_variables or {}
-        inputs = inputs or {}
-        ext_and_inputs = {**external_variables, **inputs}
+        # to be safe, model.timescale shouldn't depend on inputs
+        model.timescale_eval = model.timescale.evaluate()
+        t_eval_dimensionless = t_eval / model.timescale_eval
 
         # Set up (if not done already)
         if model not in self.models_set_up:
@@ -469,11 +471,6 @@
 
         # make sure they are increasing in time
         discontinuities = sorted(discontinuities)
-<<<<<<< HEAD
-        pybamm.logger.info(
-            "Discontinuity events found at t = {}".format(discontinuities)
-        )
-=======
         if len(discontinuities) > 0:
             pybamm.logger.info(
                 "Discontinuity events found at t = {}".format(discontinuities)
@@ -481,7 +478,6 @@
         else:
             pybamm.logger.info("No discontinuity events found")
 
->>>>>>> 466245f6
         # remove any identical discontinuities
         discontinuities = [
             v
@@ -495,19 +491,21 @@
         start_indices = [0]
         end_indices = []
         for dtime in discontinuities:
-            dindex = np.searchsorted(t_eval, dtime, side="left")
+            dindex = np.searchsorted(t_eval_dimensionless, dtime, side="left")
             end_indices.append(dindex + 1)
             start_indices.append(dindex + 1)
-            if t_eval[dindex] == dtime:
-                t_eval[dindex] += sys.float_info.epsilon
-                t_eval = np.insert(t_eval, dindex, dtime - sys.float_info.epsilon)
+            if t_eval_dimensionless[dindex] == dtime:
+                t_eval_dimensionless[dindex] += sys.float_info.epsilon
+                t_eval_dimensionless = np.insert(
+                    t_eval_dimensionless, dindex, dtime - sys.float_info.epsilon
+                )
             else:
-                t_eval = np.insert(
-                    t_eval,
+                t_eval_dimensionless = np.insert(
+                    t_eval_dimensionless,
                     dindex,
                     [dtime - sys.float_info.epsilon, dtime + sys.float_info.epsilon],
                 )
-        end_indices.append(len(t_eval))
+        end_indices.append(len(t_eval_dimensionless))
 
         # integrate separatly over each time segment and accumulate into the solution
         # object, restarting the solver at each discontinuity (and recalculating a
@@ -517,22 +515,19 @@
         for start_index, end_index in zip(start_indices, end_indices):
             pybamm.logger.info(
                 "Calling solver for {} < t < {}".format(
-<<<<<<< HEAD
-                    t_eval[start_index] * timescale, t_eval[end_index - 1] * timescale
-=======
-                    t_eval[start_index], t_eval[end_index - 1]
->>>>>>> 466245f6
+                    t_eval_dimensionless[start_index] * model.timescale_eval,
+                    t_eval_dimensionless[end_index - 1] * model.timescale_eval,
                 )
             )
             timer.reset()
             if solution is None:
                 solution = self._integrate(
-                    model, t_eval[start_index:end_index], ext_and_inputs
+                    model, t_eval_dimensionless[start_index:end_index], ext_and_inputs
                 )
                 solution.solve_time = timer.time()
             else:
                 new_solution = self._integrate(
-                    model, t_eval[start_index:end_index], ext_and_inputs
+                    model, t_eval_dimensionless[start_index:end_index], ext_and_inputs
                 )
                 new_solution.solve_time = timer.time()
                 solution.append(new_solution, start_index=0)
@@ -540,12 +535,12 @@
             if solution.termination != "final time":
                 break
 
-            if end_index != len(t_eval):
+            if end_index != len(t_eval_dimensionless):
                 # setup for next integration subsection
                 y0_guess = solution.y[:, -1]
                 if model.algebraic:
                     model.y0 = self.calculate_consistent_state(
-                        model, t_eval[end_index], y0_guess
+                        model, t_eval_dimensionless[end_index], y0_guess
                     )
                 else:
                     model.y0 = y0_guess
@@ -553,7 +548,7 @@
                 last_state = solution.y[:, -1]
                 if len(model.algebraic) > 0:
                     model.y0 = self.calculate_consistent_state(
-                        model, t_eval[end_index], last_state
+                        model, t_eval_dimensionless[end_index], last_state
                     )
                 else:
                     model.y0 = last_state
@@ -635,6 +630,11 @@
         inputs = inputs or {}
         ext_and_inputs = {**external_variables, **inputs}
 
+        # Non-dimensionalise dt
+        # to be safe, model.timescale shouldn't depend on inputs
+        model.timescale_eval = model.timescale.evaluate()
+        dt_dimensionless = dt / model.timescale_eval
+
         # Run set up on first step
         if model not in self.model_step_times:
             pybamm.logger.info(
@@ -647,8 +647,8 @@
             set_up_time = 0
 
         # Step
-        t = self.model_step_times[model]
-        t_eval = np.linspace(t, t + dt, npts)
+        t = self.model_step_times[model] / model.timescale_eval
+        t_eval = np.linspace(t, t + dt_dimensionless, npts)
         # Set inputs and external
         self.set_inputs(model, ext_and_inputs)
 
@@ -745,7 +745,7 @@
             self.inputs = inputs
         elif self.form == "casadi":
             self.inputs = casadi.vertcat(*[x for x in inputs.values()])
-        self.timescale = self.model.timescale.evaluate(u=inputs)
+        self.timescale = self.model.timescale_eval
 
     def __call__(self, t, y):
         y = y[:, np.newaxis]
@@ -778,10 +778,5 @@
         self.mass_matrix = model.mass_matrix.entries
 
     def __call__(self, t, y, ydot):
-        pybamm.logger.debug(
-            "Evaluating residuals for {} at t={}".format(
-                self.model.name, t * self.timescale
-            )
-        )
         states_eval = super().__call__(t, y)
         return states_eval - self.mass_matrix @ ydot