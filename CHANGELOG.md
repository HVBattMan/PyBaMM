--- conflicted
+++ resolved
@@ -2,17 +2,14 @@
 
 ## Features
 
-<<<<<<< HEAD
 -   Add new symbols `VariableDot`, representing the derivative of a variable wrt time, 
     and `StateVectorDot`, representing the derivative of a state vector wrt time 
     ([#858](https://github.com/pybamm-team/PyBaMM/issues/858))
--   Added additional notebooks showing how to create and compare models 
-    ([#877](https://github.com/pybamm-team/PyBaMM/pull/877))
-=======
--   Added functionality to broadcast to edges ([#891](https://github.com/pybamm-team/PyBaMM/pull/891))
+-   Added functionality to broadcast to edges 
+    ([#891](https://github.com/pybamm-team/PyBaMM/pull/891))
 -   Added additional notebooks showing how to create and compare models ([#877](https://github.com/pybamm-team/PyBaMM/pull/877))
->>>>>>> 90684ac4
--   Added `Minimum`, `Maximum` and `Sign` operators ([#876](https://github.com/pybamm-team/PyBaMM/pull/876))
+-   Added `Minimum`, `Maximum` and `Sign` operators 
+    ([#876](https://github.com/pybamm-team/PyBaMM/pull/876))
 -   Added a search feature to `FuzzyDict` ([#875](https://github.com/pybamm-team/PyBaMM/pull/875))
 -   Add ambient temperature as a function of time ([#872](https://github.com/pybamm-team/PyBaMM/pull/872))
 -   Added `CasadiAlgebraicSolver` for solving algebraic systems with CasADi ([#868](https://github.com/pybamm-team/PyBaMM/pull/868))
