--- conflicted
+++ resolved
@@ -105,14 +105,10 @@
 
 
 def get_2p1d_mesh_for_testing(
-<<<<<<< HEAD
-    xpts=None, ypts=15, zpts=15, cc_submesh=pybamm.ScikitUniform2DSubMesh
-=======
     xpts=None,
     ypts=15,
     zpts=15,
     cc_submesh=pybamm.MeshGenerator(pybamm.ScikitUniform2DSubMesh),
->>>>>>> 3a94d942
 ):
     geometry = pybamm.Geometry("2+1D macro")
     return get_mesh_for_testing(
@@ -144,17 +140,10 @@
     var_pts = {var.x_n: 3, var.x_s: 3, var.x_p: 3, var.y: ypts, var.z: zpts}
 
     submesh_types = {
-<<<<<<< HEAD
-        "negative electrode": pybamm.Uniform1DSubMesh,
-        "separator": pybamm.Uniform1DSubMesh,
-        "positive electrode": pybamm.Uniform1DSubMesh,
-        "current collector": pybamm.ScikitUniform2DSubMesh,
-=======
         "negative electrode": pybamm.MeshGenerator(pybamm.Uniform1DSubMesh),
         "separator": pybamm.MeshGenerator(pybamm.Uniform1DSubMesh),
         "positive electrode": pybamm.MeshGenerator(pybamm.Uniform1DSubMesh),
         "current collector": pybamm.MeshGenerator(pybamm.ScikitUniform2DSubMesh),
->>>>>>> 3a94d942
     }
 
     return pybamm.Mesh(geometry, submesh_types, var_pts)
