--- conflicted
+++ resolved
@@ -1055,7 +1055,6 @@
             r_disc.evaluate(), 3 * disc.mesh["negative particle"][0].nodes
         )
 
-<<<<<<< HEAD
     def test_p2d_with_x_dep_bcs_spherical_operators(self):
         # test div( grad( sin(r) )) == (2/r)*cos(r) - *sin(r)
 
@@ -1115,7 +1114,7 @@
         # Get rates: expect h**1.5 convergence because of boundary conditions
         rates = np.log2(errs[:-1] / errs[1:])
         np.testing.assert_array_less(1.99 * np.ones_like(rates), rates)
-=======
+
     def test_mass_matrix_shape(self):
         """
         Test mass matrix shape
@@ -1154,7 +1153,7 @@
         model.rhs = {c: pybamm.div(N)}
         model.initial_conditions = {c: pybamm.Scalar(0)}
         model.boundary_conditions = {
-            c: {"left": pybamm.Scalar(0), "right": pybamm.Scalar(0)}
+            N: {"left": pybamm.Scalar(0), "right": pybamm.Scalar(0)}
         }
         model.variables = {"c": c, "N": N}
         mesh = get_p2d_mesh_for_testing()
@@ -1169,7 +1168,6 @@
         np.testing.assert_array_equal(
             mass.toarray(), model.mass_matrix.entries.toarray()
         )
->>>>>>> 36ec8ac5
 
 
 if __name__ == "__main__":
