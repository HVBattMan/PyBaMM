#
# Tests for the lead-acid LOQS model
#
import pybamm
import unittest


class TestLeadAcidLOQS(unittest.TestCase):
    def test_well_posed(self):
        options = {"thermal": "isothermal"}
        model = pybamm.lead_acid.LOQS(options)
        model.check_well_posedness()

<<<<<<< HEAD
=======
        # Test build after init
        model = pybamm.lead_acid.LOQS(build=False)
        model.build_model()
        model.check_well_posedness()

    def test_well_posed_with_convection(self):
        options = {"thermal": "isothermal", "convection": True}
        model = pybamm.lead_acid.LOQS(options)
        model.check_well_posedness()

    def test_well_posed_1plus1D(self):
        options = {
            "surface form": "differential",
            "current collector": "potential pair",
            "dimensionality": 1,
        }
        model = pybamm.lead_acid.LOQS(options)
        model.check_well_posedness()

    def test_well_posed_2plus1D(self):
        options = {
            "surface form": "differential",
            "current collector": "potential pair",
            "dimensionality": 2,
        }
        model = pybamm.lead_acid.LOQS(options)
        model.check_well_posedness()

>>>>>>> f1d0dc2c
    def test_default_geometry(self):
        options = {"thermal": "isothermal"}
        model = pybamm.lead_acid.LOQS(options)
        self.assertIsInstance(model.default_geometry, pybamm.Geometry)
        self.assertNotIn("negative particle", model.default_geometry)
        self.assertIsInstance(model.default_spatial_methods, dict)
        self.assertNotIn("negative particle", model.default_geometry)
        self.assertTrue(
            isinstance(
                model.default_spatial_methods["current collector"],
                pybamm.ZeroDimensionalMethod,
            )
        )
        self.assertTrue(
            issubclass(
                model.default_submesh_types["current collector"].submesh_type,
                pybamm.SubMesh0D,
            )
        )

    def test_well_posed_with_convection(self):
        options = {"convection": {"transverse": "uniform"}}
        model = pybamm.lead_acid.LOQS(options)
        model.check_well_posedness()

        options = {"dimensionality": 1, "convection": {"transverse": "full"}}
        model = pybamm.lead_acid.LOQS(options)
        model.check_well_posedness()

    def test_well_posed_1plus1D(self):
        options = {
            "surface form": "differential",
            "current collector": "potential pair",
            "dimensionality": 1,
        }
        model = pybamm.lead_acid.LOQS(options)
        model.check_well_posedness()
        self.assertTrue(
            isinstance(
                model.default_spatial_methods["current collector"], pybamm.FiniteVolume
            )
        )
        self.assertTrue(
            issubclass(
                model.default_submesh_types["current collector"].submesh_type,
                pybamm.Uniform1DSubMesh,
            )
        )

    def test_well_posed_2plus1D(self):
        options = {
            "surface form": "differential",
            "current collector": "potential pair",
            "dimensionality": 2,
        }
        model = pybamm.lead_acid.LOQS(options)
        model.check_well_posedness()
        self.assertTrue(
            isinstance(
                model.default_spatial_methods["current collector"],
                pybamm.ScikitFiniteElement,
            )
        )
        self.assertTrue(
            issubclass(
                model.default_submesh_types["current collector"].submesh_type,
                pybamm.ScikitUniform2DSubMesh,
            )
        )


class TestLeadAcidLOQSWithSideReactions(unittest.TestCase):
    def test_well_posed_differential(self):
        options = {"surface form": "differential", "side reactions": ["oxygen"]}
        model = pybamm.lead_acid.LOQS(options)
        model.check_well_posedness()

    def test_well_posed_algebraic(self):
        options = {"surface form": "algebraic", "side reactions": ["oxygen"]}
        model = pybamm.lead_acid.LOQS(options)
        model.check_well_posedness()

    def test_incompatible_options(self):
        options = {"side reactions": ["something"]}
        with self.assertRaises(pybamm.OptionError):
            pybamm.lead_acid.LOQS(options)


class TestLeadAcidLOQSSurfaceForm(unittest.TestCase):
    def test_well_posed_differential(self):
        options = {"surface form": "differential"}
        model = pybamm.lead_acid.LOQS(options)
        model.check_well_posedness()

    def test_well_posed_algebraic(self):
        options = {"surface form": "algebraic"}
        model = pybamm.lead_acid.LOQS(options)
        model.check_well_posedness()

    def test_well_posed_1plus1D(self):
        options = {
            "surface form": "differential",
            "current collector": "potential pair",
            "dimensionality": 1,
        }
        model = pybamm.lead_acid.LOQS(options)
        model.check_well_posedness()

<<<<<<< HEAD
=======
    def test_default_geometry(self):
        options = {"surface form": "differential"}
        model = pybamm.lead_acid.LOQS(options)
        self.assertIn("current collector", model.default_geometry)
        options.update({"current collector": "potential pair", "dimensionality": 1})
        model = pybamm.lead_acid.LOQS(options)
        self.assertIn("current collector", model.default_geometry)

>>>>>>> f1d0dc2c

if __name__ == "__main__":
    print("Add -v for more debug output")
    import sys

    if "-v" in sys.argv:
        debug = True
    pybamm.settings.debug_mode = True
    unittest.main()<|MERGE_RESOLUTION|>--- conflicted
+++ resolved
@@ -11,37 +11,11 @@
         model = pybamm.lead_acid.LOQS(options)
         model.check_well_posedness()
 
-<<<<<<< HEAD
-=======
         # Test build after init
         model = pybamm.lead_acid.LOQS(build=False)
         model.build_model()
         model.check_well_posedness()
 
-    def test_well_posed_with_convection(self):
-        options = {"thermal": "isothermal", "convection": True}
-        model = pybamm.lead_acid.LOQS(options)
-        model.check_well_posedness()
-
-    def test_well_posed_1plus1D(self):
-        options = {
-            "surface form": "differential",
-            "current collector": "potential pair",
-            "dimensionality": 1,
-        }
-        model = pybamm.lead_acid.LOQS(options)
-        model.check_well_posedness()
-
-    def test_well_posed_2plus1D(self):
-        options = {
-            "surface form": "differential",
-            "current collector": "potential pair",
-            "dimensionality": 2,
-        }
-        model = pybamm.lead_acid.LOQS(options)
-        model.check_well_posedness()
-
->>>>>>> f1d0dc2c
     def test_default_geometry(self):
         options = {"thermal": "isothermal"}
         model = pybamm.lead_acid.LOQS(options)
@@ -150,8 +124,6 @@
         model = pybamm.lead_acid.LOQS(options)
         model.check_well_posedness()
 
-<<<<<<< HEAD
-=======
     def test_default_geometry(self):
         options = {"surface form": "differential"}
         model = pybamm.lead_acid.LOQS(options)
@@ -160,7 +132,6 @@
         model = pybamm.lead_acid.LOQS(options)
         self.assertIn("current collector", model.default_geometry)
 
->>>>>>> f1d0dc2c
 
 if __name__ == "__main__":
     print("Add -v for more debug output")
