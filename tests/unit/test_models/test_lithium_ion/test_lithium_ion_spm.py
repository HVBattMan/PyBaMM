--- conflicted
+++ resolved
@@ -8,43 +8,7 @@
 class TestSPM(unittest.TestCase):
     def test_well_posed(self):
         model = pybamm.lithium_ion.SPM()
-<<<<<<< HEAD
-        modeltest = tests.StandardModelTest(model)
-        modeltest.test_all()
-
-    def test_optimisations(self):
-        model = pybamm.lithium_ion.SPM()
-        optimtest = tests.OptimisationsTest(model)
-
-        original = optimtest.evaluate_model()
-        simplified = optimtest.evaluate_model(simplify=True)
-        using_known_evals = optimtest.evaluate_model(use_known_evals=True)
-        simp_and_known = optimtest.evaluate_model(simplify=True, use_known_evals=True)
-        np.testing.assert_array_almost_equal(original, simplified)
-        np.testing.assert_array_almost_equal(original, using_known_evals)
-        np.testing.assert_array_almost_equal(original, simp_and_known)
-
-    def test_charge(self):
-        model = pybamm.lithium_ion.SPM()
-        parameter_values = model.default_parameter_values
-        parameter_values.update({"Typical current [A]": -1})
-        initial_conditions = {
-            "Initial concentration in negative electrode [mol.m-3]": 7495,
-            "Initial concentration in positive electrode [mol.m-3]": 44558.79,
-        }
-        parameter_values.update(initial_conditions)
-        modeltest = tests.StandardModelTest(model, parameter_values=parameter_values)
-        modeltest.test_all()
-
-    def test_zero_current(self):
-        model = pybamm.lithium_ion.SPM()
-        parameter_values = model.default_parameter_values
-        parameter_values.update({"Typical current [A]": 0})
-        modeltest = tests.StandardModelTest(model, parameter_values=parameter_values)
-        modeltest.test_all()
-=======
         model.check_well_posedness()
->>>>>>> 1c7eadc5
 
 
 if __name__ == "__main__":
