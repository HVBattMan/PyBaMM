--- conflicted
+++ resolved
@@ -20,11 +20,7 @@
         t = pybamm.Timer()
         a = t.time()
         self.assertGreaterEqual(a, 0)
-<<<<<<< HEAD
-        for i in range(100):
-=======
         for _ in range(100):
->>>>>>> 2fbc4193
             self.assertGreater(t.time(), a)
         a = t.time()
         t.reset()
